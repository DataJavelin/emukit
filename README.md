--- conflicted
+++ resolved
@@ -1,6 +1,3 @@
-<<<<<<< HEAD
-Demo: [http://webjeda.com/cards](http://webjeda.com/cards)
-=======
 # Emukit
 
 [![Build Status](https://travis-ci.org/amzn/emukit.svg?branch=master)](https://travis-ci.org/amzn/emukit) |
@@ -17,7 +14,6 @@
 * **Bayesian quadrature [coming soon]:** efficiently compute the integrals of functions that are expensive to evaluate.
 
 Emukit is agnostic to the underlying modelling framework, which means you can use any tool of your choice in the Python ecosystem to build the machine learning model, and still be able to use Emukit.
->>>>>>> da7cc94a
 
 ## Installation
 * Fork the repository
